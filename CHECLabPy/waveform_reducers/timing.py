--- conflicted
+++ resolved
@@ -1,7 +1,5 @@
 from CHECLabPy.core.reducer import WaveformReducer, column
 import numpy as np
-<<<<<<< HEAD
-from matplotlib import pyplot as plt
 from numba import njit, prange, float64, int64
 
 
@@ -100,8 +98,6 @@
 
     return (t_pulse_arr, h_pulse_arr, fwhm_arr,
             rise_time_arr, t_l, t_r, t10, t90)
-=======
->>>>>>> 7d568dc8
 
 
 class Timing(WaveformReducer):
