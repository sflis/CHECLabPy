"""
Executable for processing the R1 waveforms, and storing the reduced parameters
into a HDF5 file, readable as a `pandas.DataFrame`.
"""
import argparse
from argparse import ArgumentDefaultsHelpFormatter as Formatter
import numpy as np
import pandas as pd
from tqdm import tqdm
<<<<<<< HEAD
import json
from CHECLabPy.core.io import ReaderR1, HDF5Writer
from CHECLabPy.core.factory import WaveformReducerFactory
=======
from CHECLabPy.core.io import ReaderR1, DL1Writer
from CHECLabPy.core.chain import WaveformReducerChain
>>>>>>> 95ac79ab
from CHECLabPy.utils.waveform import BaselineSubtractor


class DL1Writer(HDF5Writer):
    @staticmethod
    def _prepare_before_append(df):
        df_float = df.select_dtypes(
            include=['float']
        ).apply(pd.to_numeric, downcast='float')
        df[df_float.columns] = df_float
        df['iev'] = df['iev'].astype(np.uint32)
        df['pixel'] = df['pixel'].astype(np.uint32)
        df['first_cell_id'] = df['first_cell_id'].astype(np.uint16)
        df['t_tack'] = df['t_tack'].astype(np.uint64)
        df = df.sort_values(["iev", "pixel"])
        return df


def main():
    description = ('Reduce a *_r1.tio file into a *_dl1.hdf5 file containing '
                   'various parameters extracted from the waveforms')
    parser = argparse.ArgumentParser(description=description,
                                     formatter_class=Formatter)
    parser.add_argument('-f', '--files', dest='input_paths', nargs='+',
                        help='path to the TIO r1 run files')
    parser.add_argument('-o', '--output', dest='output_path', action='store',
                        help='path to store the output HDF5 dl1 file '
                             '(OPTIONAL, will be automatically set if '
                             'not specified)')
    parser.add_argument('-n', '--maxevents', dest='max_events', action='store',
                        help='Number of events to process', type=int)
    parser.add_argument('-c', '--config', dest='config_path',
                        help="Path to config file. If no path is given, "
                             "then the default columns will be stored.")
    args = parser.parse_args()

    input_paths = args.input_paths
    n_files = len(input_paths)
    for i_path, input_path in enumerate(input_paths):
        print("PROGRESS: Reducing file {}/{}".format(i_path + 1, n_files))
        reader = ReaderR1(input_path, args.max_events)
        n_events = reader.n_events
        n_modules = reader.n_modules
        n_pixels = reader.n_pixels
        n_samples = reader.n_samples
        n_cells = reader.n_cells
        expectedrows = n_events * n_pixels
        pixel_array = np.arange(n_pixels)
        camera_version = reader.camera_version
        mapping = reader.mapping
        reference_pulse_path = reader.reference_pulse_path

        kwargs = dict(
            n_pixels=n_pixels,
            n_samples=n_samples,
            mapping=mapping,
            reference_pulse_path=reference_pulse_path,
            config_path=args.config_path,
        )
        chain = WaveformReducerChain(**kwargs)
        baseline_subtractor = BaselineSubtractor(reader)

        input_path = reader.path
        output_path = args.output_path
        if not output_path:
            output_path = (
                input_path.replace('_r1', '_dl1').replace('.tio', '.h5')
            )

        with DL1Writer(output_path) as writer:
            t_cpu = 0
            start_time = 0
            desc = "Processing events"
            for waveforms in tqdm(reader, total=n_events, desc=desc):
                iev = reader.index

                t_tack = reader.current_tack
                t_cpu = reader.t_cpu
                fci = reader.first_cell_ids

                if not start_time:
                    start_time = t_cpu

                waveforms_bs = baseline_subtractor.subtract(waveforms)
                bs = baseline_subtractor.baseline

                params = chain.process(waveforms_bs)

                df = pd.DataFrame(dict(
                    iev=iev,
                    pixel=pixel_array,
                    first_cell_id=fci,
                    t_cpu=t_cpu,
                    t_tack=t_tack,
                    baseline_subtracted=bs,
                    **params
                ))
                writer.append(df, key='data', expectedrows=expectedrows)

            metadata = dict(
                source="CHECLabPy",
                date_generated=pd.datetime.now(),
                input_path=input_path,
                n_events=n_events,
                n_modules=n_modules,
                n_pixels=n_pixels,
                n_samples=n_samples,
                n_cells=n_cells,
                start_time=start_time,
                end_time=t_cpu,
                camera_version=camera_version,
<<<<<<< HEAD
                reducer=reducer.__class__.__name__,
                configuration=config_string,
=======
>>>>>>> 95ac79ab
            )
            config = chain.config
            config.pop('mapping', None)

<<<<<<< HEAD
=======
            writer.add_metadata(**metadata)
            writer.add_config(**config)
            writer.add_sn(n_modules, reader.get_sn)
>>>>>>> 95ac79ab
            writer.add_mapping(mapping)
            writer.add_metadata(name='metadata', **metadata)
            writer.add_metadata(name='sn', **sn_dict)
            writer.add_metadata(name='config', **config)


if __name__ == '__main__':
    main()<|MERGE_RESOLUTION|>--- conflicted
+++ resolved
@@ -7,14 +7,8 @@
 import numpy as np
 import pandas as pd
 from tqdm import tqdm
-<<<<<<< HEAD
-import json
 from CHECLabPy.core.io import ReaderR1, HDF5Writer
-from CHECLabPy.core.factory import WaveformReducerFactory
-=======
-from CHECLabPy.core.io import ReaderR1, DL1Writer
 from CHECLabPy.core.chain import WaveformReducerChain
->>>>>>> 95ac79ab
 from CHECLabPy.utils.waveform import BaselineSubtractor
 
 
@@ -34,7 +28,7 @@
 
 
 def main():
-    description = ('Reduce a *_r1.tio file into a *_dl1.hdf5 file containing '
+    description = ('Reduce a *_r1.tio file into a *_dl1.h5 file containing '
                    'various parameters extracted from the waveforms')
     parser = argparse.ArgumentParser(description=description,
                                      formatter_class=Formatter)
@@ -114,6 +108,10 @@
                 ))
                 writer.append(df, key='data', expectedrows=expectedrows)
 
+            sn_dict = {}
+            for tm in range(n_modules):
+                sn_dict['TM{:02d}_SN'.format(tm)] = reader.get_sn(tm)
+
             metadata = dict(
                 source="CHECLabPy",
                 date_generated=pd.datetime.now(),
@@ -126,21 +124,10 @@
                 start_time=start_time,
                 end_time=t_cpu,
                 camera_version=camera_version,
-<<<<<<< HEAD
-                reducer=reducer.__class__.__name__,
-                configuration=config_string,
-=======
->>>>>>> 95ac79ab
             )
             config = chain.config
             config.pop('mapping', None)
 
-<<<<<<< HEAD
-=======
-            writer.add_metadata(**metadata)
-            writer.add_config(**config)
-            writer.add_sn(n_modules, reader.get_sn)
->>>>>>> 95ac79ab
             writer.add_mapping(mapping)
             writer.add_metadata(name='metadata', **metadata)
             writer.add_metadata(name='sn', **sn_dict)
